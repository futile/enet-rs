<<<<<<< HEAD
use std::marker::PhantomData;
use std::mem::MaybeUninit;
use std::ops::{Index, IndexMut};
use std::sync::Arc;
use std::time::Duration;

use crate::{Address, EnetKeepAlive, Error, Event, EventKind, Peer, PeerID};
=======
use std::{marker::PhantomData, mem::MaybeUninit, sync::Arc};
>>>>>>> c62e299f

use enet_sys::{
    enet_host_bandwidth_limit, enet_host_channel_limit, enet_host_check_events, enet_host_connect,
    enet_host_destroy, enet_host_flush, enet_host_service, ENetEvent, ENetHost, ENetPeer,
    ENET_PROTOCOL_MAXIMUM_CHANNEL_COUNT,
};

use crate::{Address, EnetKeepAlive, Error, Event, Peer};

#[derive(Debug, Clone, Copy, PartialEq, Eq, Hash)]
/// Represents a bandwidth limit or unlimited.
pub enum BandwidthLimit {
    /// No limit on bandwidth
    Unlimited,
    /// Bandwidth limit in bytes/second
    Limited(u32),
}

#[derive(Debug, Clone, Copy, PartialEq, Eq, Hash)]
/// Represents a channel limit or unlimited.
pub enum ChannelLimit {
    /// Maximum limit on the number of channels
    Maximum,
    /// Channel limit
    Limited(enet_sys::size_t),
}

impl ChannelLimit {
    pub(in crate) fn to_enet_val(self) -> enet_sys::size_t {
        match self {
            ChannelLimit::Maximum => 0,
            ChannelLimit::Limited(l) => l,
        }
    }

    fn from_enet_val(enet_val: enet_sys::size_t) -> ChannelLimit {
        const MAX_COUNT: enet_sys::size_t = ENET_PROTOCOL_MAXIMUM_CHANNEL_COUNT as enet_sys::size_t;
        match enet_val {
            MAX_COUNT => ChannelLimit::Maximum,
            0 => panic!("ChannelLimit::from_enet_usize: got 0"),
            lim => ChannelLimit::Limited(lim),
        }
    }
}

impl BandwidthLimit {
    pub(in crate) fn to_enet_u32(self) -> u32 {
        match self {
            BandwidthLimit::Unlimited => 0,
            BandwidthLimit::Limited(l) => l,
        }
    }
}

/// A `Host` represents one endpoint of an ENet connection. Created through
/// `Enet`.
///
/// This type provides functionality such as connection establishment and packet
/// transmission.
pub struct Host<T> {
    inner: *mut ENetHost,
    disconnect_drop: Option<PeerID>,
    _keep_alive: Arc<EnetKeepAlive>,
    _peer_data: PhantomData<*const T>,
}

impl<T> Host<T> {
    pub(in crate) fn new(_keep_alive: Arc<EnetKeepAlive>, inner: *mut ENetHost) -> Host<T> {
        assert!(!inner.is_null());

        Host {
            inner,
            disconnect_drop: None,
            _keep_alive,
            _peer_data: PhantomData,
        }
    }

    /// Sends any queued packets on the host specified to its designated peers.
    ///
    /// This function need only be used in circumstances where one wishes to
    /// send queued packets earlier than in a call to `Host::service()`.
    pub fn flush(&mut self) {
        unsafe {
            enet_host_flush(self.inner);
        }
    }

    /// Sets the bandwith limits for this `Host`.
    pub fn set_bandwith_limits(
        &mut self,
        incoming_bandwith: BandwidthLimit,
        outgoing_bandwidth: BandwidthLimit,
    ) {
        unsafe {
            enet_host_bandwidth_limit(
                self.inner,
                incoming_bandwith.to_enet_u32(),
                outgoing_bandwidth.to_enet_u32(),
            );
        }
    }

    /// Sets the maximum allowed channels of future connections.
    pub fn set_channel_limit(&mut self, max_channel_count: ChannelLimit) {
        unsafe {
            enet_host_channel_limit(self.inner, max_channel_count.to_enet_val());
        }
    }

    /// Returns the limit of channels per connected peer for this `Host`.
    pub fn channel_limit(&self) -> ChannelLimit {
        ChannelLimit::from_enet_val(unsafe { (*self.inner).channelLimit })
    }

    /// Returns the downstream bandwidth of this `Host` in bytes/second.
    pub fn incoming_bandwidth(&self) -> u32 {
        unsafe { (*self.inner).incomingBandwidth }
    }

    /// Returns the upstream bandwidth of this `Host` in bytes/second.
    pub fn outgoing_bandwidth(&self) -> u32 {
        unsafe { (*self.inner).outgoingBandwidth }
    }

    /// Returns the internet address of this `Host`.
    pub fn address(&self) -> Address {
        Address::from_enet_address(&unsafe { (*self.inner).address })
    }

    /// Returns the number of peers allocated for this `Host`.
    pub fn peer_count(&self) -> enet_sys::size_t {
        unsafe { (*self.inner).peerCount }
    }

    /// Returns a mutable reference to a peer at the index, None if the index is invalid.
    pub fn peer_mut(&mut self, idx: PeerID) -> Option<&mut Peer<T>> {
        if idx.0 >= self.peer_count() {
            return None;
        }

        Some(Peer::new_mut(unsafe {
            &mut *((*self.inner).peers.offset(idx.0 as isize))
        }))
    }

    /// Returns a reference to a peer at the index, None if the index is invalid.
    pub fn peer(&self, idx: PeerID) -> Option<&Peer<T>> {
        if idx.0 >= self.peer_count() {
            return None;
        }

        Some(Peer::new(unsafe {
            &*((*self.inner).peers.offset(idx.0 as isize))
        }))
    }

    pub(crate) unsafe fn peer_id(&self, peer: *mut ENetPeer) -> PeerID {
        PeerID((peer as usize - (*self.inner).peers as usize) / std::mem::size_of::<ENetPeer>())
    }

    /// Returns an iterator over all peers connected to this `Host`.
<<<<<<< HEAD
    pub fn peers_mut(&mut self) -> impl Iterator<Item = &'_ mut Peer<T>> {
        let peers =
            unsafe { std::slice::from_raw_parts_mut((*self.inner).peers, (*self.inner).peerCount) };

        peers.into_iter().map(|peer| Peer::new_mut(&mut *peer))
    }

    /// Returns an iterator over all peers connected to this `Host`.
    pub fn peers(&self) -> impl Iterator<Item = &'_ Peer<T>> {
        let peers =
            unsafe { std::slice::from_raw_parts((*self.inner).peers, (*self.inner).peerCount) };

        peers.into_iter().map(|peer| Peer::new(&*peer))
    }

    fn drop_disconnected(&mut self) {
        if let Some(idx) = self.disconnect_drop.take() {
            self.peer_mut(idx)
                .expect("Invalid PeerID in disconnect_drop in enet::Host")
                .set_data(None);
        }
    }

    fn process_event(&mut self, sys_event: ENetEvent) -> Option<Event> {
        self.drop_disconnected();

        let event = Event::from_sys_event(sys_event, self);
        if let Some(Event {
            peer_id,
            kind: EventKind::Disconnect { .. },
        }) = event
        {
            self.disconnect_drop = Some(peer_id);
        }

        event
=======
    pub fn peers(&'_ mut self) -> impl Iterator<Item = Peer<'_, T>> {
        // this should only fail on 32-bit platfroms when `size_t` is 64-bit, which
        // should be super rare
        let peer_count = unsafe { (*self.inner).peerCount.try_into().expect("too many peers") };

        let raw_peers = unsafe { std::slice::from_raw_parts_mut((*self.inner).peers, peer_count) };

        raw_peers.iter_mut().map(|rp| Peer::new(rp))
>>>>>>> c62e299f
    }

    /// Maintains this host and delivers an event if available.
    ///
<<<<<<< HEAD
    /// This should be called regularly for ENet to work properly with good performance.
    ///
    /// The function won't block for less than 1ms.
    pub fn service(&mut self, timeout: Duration) -> Result<Option<Event>, Error> {
        // ENetEvent is Copy (aka has no Drop impl), so we don't have to make sure we `mem::forget` it later on
=======
    /// This should be called regularly for ENet to work properly with good
    /// performance.
    pub fn service(&'_ mut self, timeout_ms: u32) -> Result<Option<Event<'_, T>>, Error> {
        // ENetEvent is Copy (aka has no Drop impl), so we don't have to make sure we
        // `mem::forget` it later on
>>>>>>> c62e299f
        let mut sys_event = MaybeUninit::uninit();

        let res = unsafe {
            enet_host_service(
                self.inner,
                sys_event.as_mut_ptr(),
                timeout.as_millis() as u32,
            )
        };

        match res {
            r if r > 0 => Ok(unsafe { self.process_event(sys_event.assume_init()) }),
            0 => Ok(None),
            r if r < 0 => Err(Error(r)),
            _ => panic!("unreachable"),
        }

        // TODO: check `total*` fields on `inner`, these need to be reset from
        // time to time.
    }

<<<<<<< HEAD
    /// Checks for any queued events on this `Host` and dispatches one if available
    pub fn check_events(&mut self) -> Result<Option<Event>, Error> {
        // ENetEvent is Copy (aka has no Drop impl), so we don't have to make sure we `mem::forget` it later on
=======
    /// Checks for any queued events on this `Host` and dispatches one if
    /// available
    pub fn check_events(&'_ mut self) -> Result<Option<Event<'_, T>>, Error> {
        // ENetEvent is Copy (aka has no Drop impl), so we don't have to make sure we
        // `mem::forget` it later on
>>>>>>> c62e299f
        let mut sys_event = MaybeUninit::uninit();

        let res = unsafe { enet_host_check_events(self.inner, sys_event.as_mut_ptr()) };

        match res {
            r if r > 0 => Ok(unsafe { self.process_event(sys_event.assume_init()) }),
            0 => Ok(None),
            r if r < 0 => Err(Error(r)),
            _ => panic!("unreachable"),
        }
    }

    /// Initiates a connection to a foreign host.
    ///
    /// The connection will not be done until a `Event::Connected` for this peer
    /// was received.
    ///
    /// `channel_count` specifies how many channels to allocate for this peer.
    /// `data` is a user-specified value that can be chosen arbitrarily.
    pub fn connect(
        &mut self,
        address: &Address,
<<<<<<< HEAD
        channel_count: usize,
        data: u32,
    ) -> Result<(&mut Peer<T>, PeerID), Error> {
=======
        channel_count: enet_sys::size_t,
        user_data: u32,
    ) -> Result<Peer<'_, T>, Error> {
>>>>>>> c62e299f
        let res: *mut ENetPeer = unsafe {
            enet_host_connect(
                self.inner,
                &address.to_enet_address() as *const _,
                channel_count,
                data,
            )
        };

        if res.is_null() {
            return Err(Error(0));
        }

        Ok((
            Peer::new_mut(unsafe { &mut *res }),
            // We can do pointer arithmetic here to determine the offset of our new Peer in the
            // list of peers, which is it's PeerID.
            unsafe { self.peer_id(res) },
        ))
    }
}

impl<T> Index<PeerID> for Host<T> {
    type Output = Peer<T>;

    fn index(&self, idx: PeerID) -> &Peer<T> {
        self.peer(idx).expect("invalid peer index")
    }
}

impl<T> IndexMut<PeerID> for Host<T> {
    fn index_mut(&mut self, idx: PeerID) -> &mut Peer<T> {
        self.peer_mut(idx).expect("invalid peer index")
    }
}

impl<T> Drop for Host<T> {
    /// Call the corresponding ENet cleanup-function(s).
    fn drop(&mut self) {
        for peer in self.peers_mut() {
            peer.set_data(None);
        }

        unsafe {
            enet_host_destroy(self.inner);
        }
    }
}<|MERGE_RESOLUTION|>--- conflicted
+++ resolved
@@ -1,14 +1,10 @@
-<<<<<<< HEAD
-use std::marker::PhantomData;
-use std::mem::MaybeUninit;
-use std::ops::{Index, IndexMut};
-use std::sync::Arc;
-use std::time::Duration;
-
-use crate::{Address, EnetKeepAlive, Error, Event, EventKind, Peer, PeerID};
-=======
-use std::{marker::PhantomData, mem::MaybeUninit, sync::Arc};
->>>>>>> c62e299f
+use std::{
+    marker::PhantomData,
+    mem::MaybeUninit,
+    ops::{Index, IndexMut},
+    sync::Arc,
+    time::Duration,
+};
 
 use enet_sys::{
     enet_host_bandwidth_limit, enet_host_channel_limit, enet_host_check_events, enet_host_connect,
@@ -16,7 +12,7 @@
     ENET_PROTOCOL_MAXIMUM_CHANNEL_COUNT,
 };
 
-use crate::{Address, EnetKeepAlive, Error, Event, Peer};
+use crate::{Address, EnetKeepAlive, Error, Event, EventKind, Peer, PeerID};
 
 #[derive(Debug, Clone, Copy, PartialEq, Eq, Hash)]
 /// Represents a bandwidth limit or unlimited.
@@ -167,27 +163,41 @@
     }
 
     pub(crate) unsafe fn peer_id(&self, peer: *mut ENetPeer) -> PeerID {
-        PeerID((peer as usize - (*self.inner).peers as usize) / std::mem::size_of::<ENetPeer>())
+        PeerID(
+            (peer as enet_sys::size_t - (*self.inner).peers as enet_sys::size_t)
+                / std::mem::size_of::<ENetPeer>() as enet_sys::size_t,
+        )
     }
 
     /// Returns an iterator over all peers connected to this `Host`.
-<<<<<<< HEAD
     pub fn peers_mut(&mut self) -> impl Iterator<Item = &'_ mut Peer<T>> {
-        let peers =
-            unsafe { std::slice::from_raw_parts_mut((*self.inner).peers, (*self.inner).peerCount) };
+        let peers = unsafe {
+            std::slice::from_raw_parts_mut(
+                (*self.inner).peers,
+                (*self.inner).peerCount.try_into().unwrap(),
+            )
+        };
 
         peers.into_iter().map(|peer| Peer::new_mut(&mut *peer))
     }
 
     /// Returns an iterator over all peers connected to this `Host`.
     pub fn peers(&self) -> impl Iterator<Item = &'_ Peer<T>> {
-        let peers =
-            unsafe { std::slice::from_raw_parts((*self.inner).peers, (*self.inner).peerCount) };
+        let peers = unsafe {
+            std::slice::from_raw_parts(
+                (*self.inner).peers,
+                (*self.inner).peerCount.try_into().unwrap(),
+            )
+        };
 
         peers.into_iter().map(|peer| Peer::new(&*peer))
     }
 
     fn drop_disconnected(&mut self) {
+        // Seemingly, the lifetime of an ENetPeer ends when the Disconnect event is received.
+        // However, this is *not really clear* in the ENet docs!
+        // It looks like the Peer *might* live longer, but not shorter, so it should be safe
+        // to destroy the associated data (if any) here.
         if let Some(idx) = self.disconnect_drop.take() {
             self.peer_mut(idx)
                 .expect("Invalid PeerID in disconnect_drop in enet::Host")
@@ -208,33 +218,15 @@
         }
 
         event
-=======
-    pub fn peers(&'_ mut self) -> impl Iterator<Item = Peer<'_, T>> {
-        // this should only fail on 32-bit platfroms when `size_t` is 64-bit, which
-        // should be super rare
-        let peer_count = unsafe { (*self.inner).peerCount.try_into().expect("too many peers") };
-
-        let raw_peers = unsafe { std::slice::from_raw_parts_mut((*self.inner).peers, peer_count) };
-
-        raw_peers.iter_mut().map(|rp| Peer::new(rp))
->>>>>>> c62e299f
     }
 
     /// Maintains this host and delivers an event if available.
     ///
-<<<<<<< HEAD
     /// This should be called regularly for ENet to work properly with good performance.
     ///
-    /// The function won't block for less than 1ms.
+    /// The function won't block if `timeout` is less than 1ms.
     pub fn service(&mut self, timeout: Duration) -> Result<Option<Event>, Error> {
         // ENetEvent is Copy (aka has no Drop impl), so we don't have to make sure we `mem::forget` it later on
-=======
-    /// This should be called regularly for ENet to work properly with good
-    /// performance.
-    pub fn service(&'_ mut self, timeout_ms: u32) -> Result<Option<Event<'_, T>>, Error> {
-        // ENetEvent is Copy (aka has no Drop impl), so we don't have to make sure we
-        // `mem::forget` it later on
->>>>>>> c62e299f
         let mut sys_event = MaybeUninit::uninit();
 
         let res = unsafe {
@@ -256,17 +248,11 @@
         // time to time.
     }
 
-<<<<<<< HEAD
-    /// Checks for any queued events on this `Host` and dispatches one if available
-    pub fn check_events(&mut self) -> Result<Option<Event>, Error> {
-        // ENetEvent is Copy (aka has no Drop impl), so we don't have to make sure we `mem::forget` it later on
-=======
     /// Checks for any queued events on this `Host` and dispatches one if
     /// available
-    pub fn check_events(&'_ mut self) -> Result<Option<Event<'_, T>>, Error> {
+    pub fn check_events(&mut self) -> Result<Option<Event>, Error> {
         // ENetEvent is Copy (aka has no Drop impl), so we don't have to make sure we
         // `mem::forget` it later on
->>>>>>> c62e299f
         let mut sys_event = MaybeUninit::uninit();
 
         let res = unsafe { enet_host_check_events(self.inner, sys_event.as_mut_ptr()) };
@@ -289,21 +275,15 @@
     pub fn connect(
         &mut self,
         address: &Address,
-<<<<<<< HEAD
-        channel_count: usize,
-        data: u32,
-    ) -> Result<(&mut Peer<T>, PeerID), Error> {
-=======
         channel_count: enet_sys::size_t,
         user_data: u32,
-    ) -> Result<Peer<'_, T>, Error> {
->>>>>>> c62e299f
+    ) -> Result<(&mut Peer<T>, PeerID), Error> {
         let res: *mut ENetPeer = unsafe {
             enet_host_connect(
                 self.inner,
                 &address.to_enet_address() as *const _,
                 channel_count,
-                data,
+                user_data,
             )
         };
 
